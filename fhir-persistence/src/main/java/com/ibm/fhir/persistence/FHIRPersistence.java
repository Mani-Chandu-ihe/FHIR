/*
 * (C) Copyright IBM Corp. 2016, 2020
 *
 * SPDX-License-Identifier: Apache-2.0
 */

package com.ibm.fhir.persistence;

import java.time.Instant;

import com.ibm.fhir.model.resource.OperationOutcome;
import com.ibm.fhir.model.resource.Resource;
import com.ibm.fhir.persistence.context.FHIRPersistenceContext;
import com.ibm.fhir.persistence.exception.FHIRPersistenceException;
import com.ibm.fhir.persistence.exception.FHIRPersistenceNotSupportedException;

/**
 * This interface defines the contract between the FHIR Server's REST API layer and the underlying
 * persistence layer that is responsible for interacting with a particular datastore to manage
 * instances of FHIR Resources.
 */
public interface FHIRPersistence {

    /**
     * Stores a new FHIR Resource in the datastore.
     *
     * @param context the FHIRPersistenceContext instance associated with the current request
     * @param resource the FHIR Resource instance to be created in the datastore
     * @return a SingleResourceResult with a copy of resource with Meta fields updated by the persistence layer and/or
     *         an OperationOutcome with hints, warnings, or errors related to the interaction
     * @throws FHIRPersistenceException
     */
    <T extends Resource> SingleResourceResult<T> create(FHIRPersistenceContext context, T resource) throws FHIRPersistenceException;

    /**
     * Retrieves the most recent version of a FHIR Resource from the datastore.
     *
     * @param context the FHIRPersistenceContext instance associated with the current request
     * @param resourceType the resource type of the Resource instance to be retrieved
     * @param logicalId the logical id of the Resource instance to be retrieved
     * @return a SingleResourceResult with the FHIR Resource that was retrieved from the datastore and/or
     *         an OperationOutcome with hints, warnings, or errors related to the interaction
     * @throws FHIRPersistenceException
     */
    <T extends Resource> SingleResourceResult<T> read(FHIRPersistenceContext context, Class<T> resourceType, String logicalId)
            throws FHIRPersistenceException;

    /**
     * Retrieves a specific version of a FHIR Resource from the datastore.
     *
     * @param context the FHIRPersistenceContext instance associated with the current request
     * @param resourceType the resource type of the Resource instance to be retrieved
     * @param logicalId the logical id of the Resource instance to be retrieved
     * @param versionId the version of the Resource instance to be retrieved
     * @return a SingleResourceResult with the FHIR Resource that was retrieved from the datastore and/or
     *         an OperationOutcome with hints, warnings, or errors related to the interaction
     * @throws FHIRPersistenceException
     */
    <T extends Resource> SingleResourceResult<T> vread(FHIRPersistenceContext context, Class<T> resourceType, String logicalId, String versionId)
            throws FHIRPersistenceException;

    /**
     * Updates an existing FHIR Resource by storing a new version in the datastore.
     *
     * @param context the FHIRPersistenceContext instance associated with the current request
     * @param logicalId the logical id of the FHIR Resource to be updated
     * @param resource the new contents of the FHIR Resource to be stored
     * @return a SingleResourceResult with a copy of resource with fields updated by the persistence layer and/or
     *         an OperationOutcome with hints, warnings, or errors related to the interaction
     * @throws FHIRPersistenceException
     */
    <T extends Resource> SingleResourceResult<T> update(FHIRPersistenceContext context, String logicalId, T resource) throws FHIRPersistenceException;

    /**
     * Deletes the specified FHIR Resource from the datastore.
     *
     * @param context the FHIRPersistenceContext instance associated with the current request
     * @param resourceType The type of FHIR Resource to be deleted.
     * @param logicalId the logical id of the FHIR Resource to be deleted
     * @return a SingleResourceResult with the FHIR Resource that was deleted or null if the specified resource doesn't exist and/or
     *         an OperationOutcome with hints, warnings, or errors related to the interaction
     * @throws FHIRPersistenceException
     */
    default <T extends Resource> SingleResourceResult<T> delete(FHIRPersistenceContext context, Class<T> resourceType, String logicalId) throws FHIRPersistenceException {
        throw new FHIRPersistenceNotSupportedException("The 'delete' operation is not supported by this persistence implementation");
    }

    /**
     * Retrieves all of the versions of the specified FHIR Resource.
     *
     * @param context the FHIRPersistenceContext instance associated with the current request
     * @param resourceType the resource type of the Resource instances to be retrieved
     * @param logicalId the logical id of the Resource instances to be retrieved
     * @return a MultiResourceResult with a list containing the available versions of the specified FHIR Resource and/or
     *         an OperationOutcome with hints, warnings, or errors related to the interaction
     * @throws FHIRPersistenceException
     */
    <T extends Resource> MultiResourceResult<T> history(FHIRPersistenceContext context, Class<T> resourceType, String logicalId) throws FHIRPersistenceException;

    /**
     * Performs a search on the specified target resource type using the specified search parameters.
     *
     * @param context the FHIRPersistenceContext instance associated with the current request
     * @param resourceType the resource type which is the target of the search
     * @return a MultiResourceResult with the list of FHIR Resources in the search result set and/or
     *         an OperationOutcome with hints, warnings, or errors related to the interaction
     * @throws FHIRPersistenceException
     */
    MultiResourceResult<Resource> search(FHIRPersistenceContext context, Class<? extends Resource> resourceType) throws FHIRPersistenceException;

    /**
     * Returns true iff the persistence layer implementation supports transactions.
     */
    boolean isTransactional();

    /**
     * Returns an OperationOutcome indicating the current status of the persistence store / backend
     * @return An OperationOutcome with a list of 0 or more OperationalOutcomeIssue indicating the status of the underlying datastore
     * @throws FHIRPersistenceException
     */
    OperationOutcome getHealth() throws FHIRPersistenceException;

    /**
     * Returns a FHIRPersistenceTransaction object associated with the persistence layer implementation in use.
     * This can then be used to control transactional boundaries.
     */
    FHIRPersistenceTransaction getTransaction();

    /**
     * Returns true iff the persistence layer implementation supports the "delete" operation.
     */
    default boolean isDeleteSupported() {
        return false;
    }

    /**
<<<<<<< HEAD
     * Returns true iff the persistence layer implementation supports the "reindex" special operation
     * @return
     */
    default boolean isReindexSupported() {
        return false;
    }
    
    /**
     * Initiates reindexing for resources not yet processed. Limits the number of resources
     * processed to resourceCount. The number processed is returned in the OperationOutcome.
     * This can be used by a controller to continue processing until everything is complete.
     * Increasing resourceCount reduces the number of calls required to reindex an entire
     * database, but larger values risk exceeding the transaction timeout. Values around 100
     * are a good starting point for most systems.
     * @param context the FHIRPersistenceContext instance associated with the current request.
     * @param operationOutcomeResult accumulate issues in this {@link Builder}
     * @param tstamp reindex any resources with an index_tstamp less than this.
     * @return count of the number of resources reindexed by this call (0 or 1)
     * @throws FHIRPersistenceException
     */
    int reindex(FHIRPersistenceContext context, OperationOutcome.Builder operationOutcomeResult, Instant tstamp)
            throws FHIRPersistenceException;
=======
     * Generates a resource ID.
     * 
     * @return resource ID
     */
    String generateResourceId();
>>>>>>> 7f1222dd
}<|MERGE_RESOLUTION|>--- conflicted
+++ resolved
@@ -134,7 +134,13 @@
     }
 
     /**
-<<<<<<< HEAD
+     * Generates a resource ID.
+     * 
+     * @return resource ID
+     */
+    String generateResourceId();
+
+    /**
      * Returns true iff the persistence layer implementation supports the "reindex" special operation
      * @return
      */
@@ -157,11 +163,4 @@
      */
     int reindex(FHIRPersistenceContext context, OperationOutcome.Builder operationOutcomeResult, Instant tstamp)
             throws FHIRPersistenceException;
-=======
-     * Generates a resource ID.
-     * 
-     * @return resource ID
-     */
-    String generateResourceId();
->>>>>>> 7f1222dd
 }